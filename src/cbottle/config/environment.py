# SPDX-FileCopyrightText: Copyright (c) 2025 NVIDIA CORPORATION & AFFILIATES. All rights reserved.
# SPDX-License-Identifier: Apache-2.0
#
# Licensed under the Apache License, Version 2.0 (the "License");
# you may not use this file except in compliance with the License.
# You may obtain a copy of the License at
#
# http://www.apache.org/licenses/LICENSE-2.0
#
# Unless required by applicable law or agreed to in writing, software
# distributed under the License is distributed on an "AS IS" BASIS,
# WITHOUT WARRANTIES OR CONDITIONS OF ANY KIND, either express or implied.
# See the License for the specific language governing permissions and
# limitations under the License.
import os
import dotenv

dotenv.load_dotenv(dotenv.find_dotenv(usecwd=True))

CACHE_DIR = os.path.expanduser("~/.cache/cbottle")

# slurm submission info
SUBMIT_ACCOUNT = os.getenv("SUBMIT_ACCOUNT")
SUBMIT_SCRIPT = os.getenv("SUBMIT_SCRIPT", "../../ord_scripts/submit_ord.sh")

# data
V6_ERA5_ZARR = os.getenv(
    "V6_ERA5_ZARR", "/global/cfs/cdirs/trn006/data/nvidia/era5_hpx_6.zarr/"
)
V6_ERA5_ZARR_PROFILE = os.getenv("V6_ERA5_ZARR_PROFILE", "")

RAW_DATA_URL_7 = "s3://ICON_cycle3_ngc3028/ngc3028_PT30M_7.zarr/"
RAW_DATA_URL_6 = os.getenv(
    "RAW_DATA_URL_6", "/global/cfs/cdirs/trn006/data/nvidia/ngc3028_PT30M_6.zarr/"
)
RAW_DATA_URL_4 = os.getenv(
    "RAW_DATA_URL_4", "s3://ICON_cycle3_ngc3028/ngc3028_PT30M_4.zarr/"
)
RAW_DATA_URL = "/global/cfs/cdirs/trn006/data/nvidia/ngc3028_PT30M_4weeks_10.zarr/"

V6_ICON_ZARR = os.getenv(
    "V6_ICON_ZARR", "/global/cfs/cdirs/trn006/data/nvidia/ICON_v6_dataset.zarr/"
)

V6_ICON_ZARR_PROFILE = os.getenv("V6_ICON_ZARR_PROFILE", "")
RAW_DATA_PROFILE = os.getenv("RAW_DATA_PROFILE", "")
SST_MONMEAN_DATA_PROFILE = os.getenv("SST_MONMEAN_DATA_PROFILE", "")
LAND_DATA_PROFILE = os.getenv("LAND_DATA_PROFILE", "")

LAND_DATA_URL_10 = os.getenv(
    "LAND_DATA_URL_10",
    "/global/cfs/cdirs/trn006/data/nvidia/landfraction/ngc3028_P1D_10.zarr/",
)
LAND_DATA_URL_6 = os.getenv(
    "LAND_DATA_URL_6",
    "/global/cfs/cdirs/trn006/data/nvidia/landfraction/ngc3028_P1D_6.zarr/",
)
LAND_DATA_URL_4 = os.getenv(
    "LAND_DATA_URL_6", "s3://ICON_cycle3_ngc3028/landfraction/ngc3028_P1D_4.zarr/"
)

SST_MONMEAN_DATA_URL_6 = os.getenv(
    "SST_MONMEAN_DATA_URL_6",
    "/global/cfs/cdirs/trn006/data/nvidia/ngc3028_P1D_ts_monmean_6.zarr",
)
SST_MONMEAN_DATA_URL_4 = os.getenv("SST_MONMEAN_DATA_URL_4", None)

# ERA5 Data Paths
ERA5_HPX64_PATH = os.getenv("ERA5_HPX64_PATH", "")
ERA5_NPY_PATH_4 = os.getenv("ERA5_NPY_PATH_4", "")

# SST data from CMIP
# Data is downloaded from the https://aims2.llnl.gov/search
AMIP_MID_MONTH_SST = os.getenv(
    "AMIP_MID_MONTH_SST",
<<<<<<< HEAD
    "/global/cfs/cdirs/trn006/data/nvidia/input4MIPs/tosbcs_input4MIPs_SSTsAndSeaIce_CMIP_PCMDI-AMIP-1-1-9_gn_187001-202212.nc",
=======
    os.path.join(
        CACHE_DIR,
        "tosbcs_input4MIPs_SSTsAndSeaIce_CMIP_PCMDI-AMIP-1-1-9_gn_187001-202212.nc",
    ),
>>>>>>> e65331c5
)
AMIP_MID_MONTH_SST_PROFILE = os.getenv("AMIP_MID_MONTH_SST_PROFILE", "")

# project file
PROJECT_ROOT = os.getenv(
    "PROJECT_ROOT", "/global/cfs/cdirs/trn006/data/nvidia/cBottle/"
)
DATA_ROOT = os.getenv("DATA_ROOT", os.path.join(PROJECT_ROOT, "datasets"))
CHECKPOINT_ROOT = os.getenv(
    "CHECKPOINT_ROOT", os.path.join(PROJECT_ROOT, "training-runs")
)

# ERA5 data processing
BEANSTALKD_HOST = os.getenv("BEANSTALKD_HOST", "fb7510c-lcedt.dyn.nvidia.com")
BEANSTALKD_PORT = int(os.getenv("BEANSTALKD_PORT", "11300"))
BEANSTALKD_TUBE = "era5hpx64"<|MERGE_RESOLUTION|>--- conflicted
+++ resolved
@@ -73,14 +73,10 @@
 # Data is downloaded from the https://aims2.llnl.gov/search
 AMIP_MID_MONTH_SST = os.getenv(
     "AMIP_MID_MONTH_SST",
-<<<<<<< HEAD
-    "/global/cfs/cdirs/trn006/data/nvidia/input4MIPs/tosbcs_input4MIPs_SSTsAndSeaIce_CMIP_PCMDI-AMIP-1-1-9_gn_187001-202212.nc",
-=======
     os.path.join(
         CACHE_DIR,
         "tosbcs_input4MIPs_SSTsAndSeaIce_CMIP_PCMDI-AMIP-1-1-9_gn_187001-202212.nc",
     ),
->>>>>>> e65331c5
 )
 AMIP_MID_MONTH_SST_PROFILE = os.getenv("AMIP_MID_MONTH_SST_PROFILE", "")
 
